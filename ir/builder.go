--- conflicted
+++ resolved
@@ -60,17 +60,6 @@
 	}
 }
 
-<<<<<<< HEAD
-func (c *CodeBuilder) DeclareUniqueGotoLabel(name Name) (Label, error) {
-	_, ok := c.getGotoLabel(name)
-	if ok {
-		return 0, fmt.Errorf("label '%s' already defined", name)
-	}
-	return c.DeclareGotoLabel(name), nil
-}
-
-func (c *CodeBuilder) DeclareGotoLabel(name Name) Label {
-=======
 func (c *CodeBuilder) DeclareUniqueGotoLabel(name Name, line int) (Label, error) {
 	_, prevLine, ok := c.getGotoLabel(name)
 	if ok {
@@ -87,7 +76,6 @@
 }
 
 func (c *CodeBuilder) DeclareGotoLabel(name Name, line int) Label {
->>>>>>> 4bb09ee4
 	lbl := c.GetNewLabel()
 	c.context.addLabel(name, lbl, line)
 	return lbl
