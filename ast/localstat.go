package ast

// LocalStat is a statement node representing the declaration / definition of a
// list of local variables.
type LocalStat struct {
	Location
	NameAttribs []NameAttrib
	Values      []ExpNode
}

var _ Stat = LocalStat{}

// NewLocalStat returns a LocalStat instance defining the given names with the
// given values.
func NewLocalStat(nameAttribs []NameAttrib, values []ExpNode) LocalStat {
	loc := MergeLocations(nameAttribs[0], nameAttribs[len(nameAttribs)-1])
	if len(values) > 0 {
		loc = MergeLocations(loc, values[len(values)-1])
	}
<<<<<<< HEAD
	return LocalStat{Location: loc, NameAttribs: nameAttribs, Values: values}
=======
	// Give a name to functions defined here if possible
	for i, v := range values {
		if i >= len(names) {
			break
		}
		f, ok := v.(Function)
		if ok && f.Name == "" {
			f.Name = names[i].Val
			values[i] = f
		}
	}
	return LocalStat{Location: loc, Names: names, Values: values}
>>>>>>> ec87bd8a
}

// ProcessStat uses the given StatProcessor to process the receiver.
func (s LocalStat) ProcessStat(p StatProcessor) {
	p.ProcessLocalStat(s)
}

// HWrite prints a tree representation of the node.
func (s LocalStat) HWrite(w HWriter) {
	w.Writef("local")
	w.Indent()
	for i, nameAttrib := range s.NameAttribs {
		w.Next()
		w.Writef("name_%d: %s", i, nameAttrib)
	}
	for i, val := range s.Values {
		w.Next()
		w.Writef("val_%d: ", i)
		val.HWrite(w)
	}
	w.Dedent()
}

// LocalAttrib is the type of a local name attrib
type LocalAttrib uint8

// Valid values for LocalAttrib
const (
	NoAttrib    LocalAttrib = iota
	ConstAttrib             // <const>, introduced in Lua 5.4
	CloseAttrib             // <close>, introduced in Lua 5.4
)

// A NameAttrib is a name introduce by a local definition, together with an
// optional attribute (in Lua 5.4 that is 'close' or 'const').
type NameAttrib struct {
	Location
	Name   Name
	Attrib LocalAttrib
}

// NewNameAttrib returns a new NameAttribe for the given name and attrib.
func NewNameAttrib(name Name, attribName *Name, attrib LocalAttrib) NameAttrib {
	loc := name.Location
	if attribName != nil {
		loc = MergeLocations(loc, attribName)

	}
	return NameAttrib{
		Location: loc,
		Name:     name,
		Attrib:   attrib,
	}
}<|MERGE_RESOLUTION|>--- conflicted
+++ resolved
@@ -17,22 +17,18 @@
 	if len(values) > 0 {
 		loc = MergeLocations(loc, values[len(values)-1])
 	}
-<<<<<<< HEAD
-	return LocalStat{Location: loc, NameAttribs: nameAttribs, Values: values}
-=======
 	// Give a name to functions defined here if possible
 	for i, v := range values {
-		if i >= len(names) {
+		if i >= len(nameAttribs) {
 			break
 		}
 		f, ok := v.(Function)
 		if ok && f.Name == "" {
-			f.Name = names[i].Val
+			f.Name = nameAttribs[i].Name.Val
 			values[i] = f
 		}
 	}
-	return LocalStat{Location: loc, Names: names, Values: values}
->>>>>>> ec87bd8a
+	return LocalStat{Location: loc, NameAttribs: nameAttribs, Values: values}
 }
 
 // ProcessStat uses the given StatProcessor to process the receiver.
