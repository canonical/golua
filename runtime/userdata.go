package runtime

import "github.com/arnodel/golua/runtime/internal/weakref"

// A UserData is a Go value of any type wrapped to be used as a Lua value.  It
// has a metatable which may allow Lua code to interact with it.
type UserData struct {
	value interface{}
	meta  *Table
}

var _ weakref.Prefinalizer = (*UserData)(nil)

// NewUserData returns a new UserData pointer for the value v, giving it meta as
// a metatable.  This does not register a GC finalizer because access to a
// runtime is needed for that.
func NewUserData(v interface{}, meta *Table) *UserData {
	return &UserData{value: v, meta: meta}
}

// Value returns the userdata's value.
func (d *UserData) Value() interface{} {
	return d.value
}

// Metatable returns the userdata's metatable.
func (d *UserData) Metatable() *Table {
	return d.meta
}

// SetMetatable sets d's metatable to m.
func (d *UserData) SetMetatable(m *Table) {
	d.meta = m
}

<<<<<<< HEAD
// HasFinalizer returns true if the user data has finalizing code (either via
// __gc metamethod or the value needs prefinalization).
func (d *UserData) HasFinalizer() bool {
	_, ok := d.value.(UserDataPrefinalizer)
	return ok || !RawGet(d.meta, MetaFieldGcValue).IsNil()
}

// Prefinalizer runs the value's prefinalize
func (d *UserData) Prefinalize() {
	if pf, ok := d.value.(UserDataPrefinalizer); ok {
		pf.Prefinalize(d)
	}
}

// NewUserDataValue creates a Value containing the user data with the given Go
// value and metatable.  It also registers a GC finalizer if the metadata has a
// __gc field.
func (r *Runtime) NewUserDataValue(iface interface{}, meta *Table) Value {
	udata := NewUserData(iface, meta)
	if udata.HasFinalizer() {
		r.addFinalizer(udata)
	}
	return UserDataValue(udata)
}

type UserDataPrefinalizer interface {
	Prefinalize(*UserData)
=======
//
// LightUserData
//

// A LightUserData is some Go value of unspecified type wrapped to be used as a
// lua Value.
type LightUserData struct {
	Data interface{}
>>>>>>> 61e26a88
}<|MERGE_RESOLUTION|>--- conflicted
+++ resolved
@@ -33,7 +33,6 @@
 	d.meta = m
 }
 
-<<<<<<< HEAD
 // HasFinalizer returns true if the user data has finalizing code (either via
 // __gc metamethod or the value needs prefinalization).
 func (d *UserData) HasFinalizer() bool {
@@ -61,7 +60,8 @@
 
 type UserDataPrefinalizer interface {
 	Prefinalize(*UserData)
-=======
+}
+
 //
 // LightUserData
 //
@@ -70,5 +70,4 @@
 // lua Value.
 type LightUserData struct {
 	Data interface{}
->>>>>>> 61e26a88
 }