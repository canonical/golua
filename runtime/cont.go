package runtime

import (
	"os"
	"syscall"
)

// Cont is an interface for things that can be run in a Thread.  Implementations
// of Cont a typically an invocation of a Lua function or an invocation of a Go
// function.
//
// TODO: document the methods.
type Cont interface {
	Push(*Runtime, Value)
	PushEtc(*Runtime, []Value)
	RunInThread(*Thread) (Cont, *Error)
	Next() Cont
	Parent() Cont
	DebugInfo() *DebugInfo
<<<<<<< HEAD

	// This will be called on pending continuations when the previous
	// continuation returned with an error.  If there is nothing to do it should
	// return the error unchanged, otherwise if it encounters another error
	// during execution it may return the new error.
	//
	// This was introduced to implement to-be-closed variables, a feature of Lua
	// 5.4.
	Cleanup(*Thread, *Error) *Error
=======
>>>>>>> 866962c5
}

// Push is a convenience method that pushes a number of values to the
// continuation c.
func (r *Runtime) Push(c Cont, vals ...Value) {
	// TODO: should that consume CPU?
	for _, v := range vals {
		c.Push(r, v)
	}
}

func (r *Runtime) Push1(c Cont, v Value) {
	c.Push(r, v)
}

func (r *Runtime) PushIoError(c Cont, ioErr error) *Error {
	// It is not specified in the Lua docs, but the test suite expects an
	// errno as the third value returned in case of an error.  I'm not sure
	// the conversion to syscall.Errno is future-proof though?

	var err error
	switch tErr := ioErr.(type) {
	case *os.PathError:
		err = tErr.Unwrap()
	case *os.LinkError:
		err = tErr.Unwrap()
	default:
		return NewErrorE(ioErr)
	}
	r.Push1(c, NilValue)
	r.Push1(c, StringValue(ioErr.Error()))
	if errno, ok := err.(syscall.Errno); ok {
		r.Push1(c, IntValue(int64(errno)))
	}
	return nil
}

func (r *Runtime) ProcessIoError(c Cont, ioErr error) (Cont, *Error) {
	if err := r.PushIoError(c, ioErr); err != nil {
		return nil, err
	}
	return c, nil
}<|MERGE_RESOLUTION|>--- conflicted
+++ resolved
@@ -17,18 +17,6 @@
 	Next() Cont
 	Parent() Cont
 	DebugInfo() *DebugInfo
-<<<<<<< HEAD
-
-	// This will be called on pending continuations when the previous
-	// continuation returned with an error.  If there is nothing to do it should
-	// return the error unchanged, otherwise if it encounters another error
-	// during execution it may return the new error.
-	//
-	// This was introduced to implement to-be-closed variables, a feature of Lua
-	// 5.4.
-	Cleanup(*Thread, *Error) *Error
-=======
->>>>>>> 866962c5
 }
 
 // Push is a convenience method that pushes a number of values to the
