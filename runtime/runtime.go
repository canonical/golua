package runtime

import (
	"errors"
	"fmt"
	"io"
	"os"
	"runtime"
)

// A Runtime is a Lua runtime.  It contains all the global state of the runtime
// (in particular a reference to the global environment and the main thread).
type Runtime struct {
<<<<<<< HEAD
	globalEnv  *Table
	stringMeta *Table
	numberMeta *Table
	boolMeta   *Table
	nilMeta    *Table
	Stdout     io.Writer
	mainThread *Thread
	gcThread   *Thread
	registry   *Table
	warner     Warner
=======
	globalEnv *Table // The global table

	stringMeta *Table // Metatable for all string values
	numberMeta *Table // Metatable for all numeric values
	boolMeta   *Table // Metatable for all boolan values
	nilMeta    *Table // Metatable for nil

	Stdout     io.Writer // This is useful for testing / repls
	mainThread *Thread   // An initialised Runtimes comes with this thread
	registry   *Table    // The registry table can store data global to the runtime

	warner Warner // Lua 5.4 introduces a warning system, implemented by this
>>>>>>> 61e26a88

	// This has an almost empty implementation when the noquotas build tag is
	// set.  It should allow the compiler to compile away almost all runtime
	// context manager methods.
	runtimeContextManager

	// Object pools used to minimise the overhead of Go memory management.

	// Register pools, disabled with the noregpool build tag.
	regPool  valuePool
	argsPool valuePool
	cellPool cellPool

	// Continuation pools, disable with the nocontpool build tag.
	luaContPool luaContPool
	goContPool  goContPool
}

type runtimeOptions struct {
	regPoolSize  uint
	regSetMaxAge uint
}

var defaultRuntimeOptions = runtimeOptions{
	regPoolSize:  10,
	regSetMaxAge: 10,
}

// A RuntimeOption configures the Runtime.
type RuntimeOption func(*runtimeOptions)

// WithRegPoolSize set the size of register pool when creating a new Runtime.
// The default register pool size is 10.
func WithRegPoolSize(sz uint) RuntimeOption {
	return func(rtOpts *runtimeOptions) {
		rtOpts.regPoolSize = sz
	}
}

// WithRegSetMaxAge sets the max age of a register set when creating a new
// Runtime.  The default max age is 10.
func WithRegSetMaxAge(age uint) RuntimeOption {
	return func(rtOpts *runtimeOptions) {
		rtOpts.regSetMaxAge = age
	}
}

// New returns a new pointer to a Runtime with the given stdout.
func New(stdout io.Writer, opts ...RuntimeOption) *Runtime {
	rtOpts := defaultRuntimeOptions
	for _, opt := range opts {
		opt(&rtOpts)
	}
	r := &Runtime{
		globalEnv: NewTable(),
		Stdout:    stdout,
		registry:  NewTable(),
		warner:    NewLogWarner(os.Stderr, "Lua warning: "),
		regPool:   mkValuePool(rtOpts.regPoolSize, rtOpts.regSetMaxAge),
		argsPool:  mkValuePool(rtOpts.regPoolSize, rtOpts.regSetMaxAge),
		cellPool:  mkCellPool(rtOpts.regPoolSize, rtOpts.regSetMaxAge),
	}

	mainThread := NewThread(r)
	mainThread.status = ThreadOK
	r.mainThread = mainThread

	gcThread := NewThread(r)
	gcThread.status = ThreadOK
	r.gcThread = gcThread

	r.runtimeContextManager.initRoot()

	return r
}

// GlobalEnv returns the global environment of the runtime.
func (r *Runtime) GlobalEnv() *Table {
	return r.globalEnv
}

// Registry returns the Value associated with key in the runtime's registry.
func (r *Runtime) Registry(key Value) Value {
	return r.registry.Get(key)
}

// SetRegistry sets the value associated with the key k to v in the registry.
func (r *Runtime) SetRegistry(k, v Value) {
	r.SetTable(r.registry, k, v)
}

// MainThread returns the runtime's main thread.
func (r *Runtime) MainThread() *Thread {
	return r.mainThread
}

// SetStringMeta sets the runtime's string metatable (all strings in a runtime
// have the same metatable).
func (r *Runtime) SetStringMeta(meta *Table) {
	r.stringMeta = meta
}

// SetWarner replaces the current warner (Lua 5.4)
func (r *Runtime) SetWarner(warner Warner) {
	r.warner = warner
}

// Warn emits a warning with the given message (Lua 5.4).  The default warner is
// off to start with.  It can be switch on / off by sending it a message "@on" /
// "@off".
func (r *Runtime) Warn(msgs ...string) {
	if r.warner != nil {
		r.warner.Warn(msgs...)
	}
}

// RawMetatable returns the raw metatable for a value (that is, not looking at
// the metatable's '__metatable' key).
func (r *Runtime) RawMetatable(v Value) *Table {
	if v.IsNil() {
		return r.nilMeta
	}
	switch v.Type() {
	case StringType:
		return r.stringMeta
	case FloatType, IntType:
		return r.numberMeta
	case BoolType:
		return r.boolMeta
	case TableType:
		return v.AsTable().Metatable()
	case UserDataType:
		return v.AsUserData().Metatable()
	default:
		return nil
	}
}

// SetRawMetatable sets the metatable for value v to meta.
func (r *Runtime) SetRawMetatable(v Value, meta *Table) {
	if v.IsNil() {
		r.nilMeta = meta
	}
	switch v.Type() {
	case StringType:
		r.stringMeta = meta
	case FloatType, IntType:
		r.numberMeta = meta
	case BoolType:
		r.boolMeta = meta
	case TableType:
		tbl := v.AsTable()
		tbl.SetMetatable(meta)
		if !RawGet(meta, MetaFieldGcValue).IsNil() {
			r.addFinalizer(tbl)
		}
	case UserDataType:
		udata := v.AsUserData()
		udata.SetMetatable(meta)
		if udata.HasFinalizer() {
			r.addFinalizer(udata)
		}
	default:
		// Should there be an error here?
	}
}

//
func (r *Runtime) addFinalizer(iface interface{}) {
	r.weakRefPool.Mark(iface)
}

func (r *Runtime) runPendingFinalizers() {
	pending := r.weakRefPool.ExtractDeadMarked()
	if len(pending) > 0 {
		r.runFinalizers(pending)
	}
}

func (r *Runtime) runFinalizers(ifaces []interface{}) {
	for _, iface := range ifaces {
		term := NewTerminationWith(nil, 0, false)
		v := AsValue(iface)
		err, _ := Metacall(r.gcThread, v, MetaFieldGcString, []Value{v}, term)
		if err != nil {
			r.Warn(fmt.Sprintf("error in finalizer: %s", err))
		}
	}
}

func (t *Thread) CollectGarbage() {
	if t != t.gcThread {
		runtime.GC()
		t.runPendingFinalizers()
	}
}

func (r *Runtime) Close() {
	r.mainThread.CollectGarbage()
	r.runFinalizers(r.weakRefPool.ExtractAllMarked())
}

// Metatable returns the metatalbe of v (looking for '__metatable' in the raw
// metatable).
func (r *Runtime) Metatable(v Value) Value {
	meta := r.RawMetatable(v)
	if meta == nil {
		return NilValue
	}
	metam := RawGet(meta, StringValue("__metatable"))
	if metam != NilValue {
		return metam
	}
	return TableValue(meta)
}

// Set a value in a table, requiring memory if needed, and always consuming >0
// CPU.
func (r *Runtime) SetTable(t *Table, k, v Value) {
	r.RequireCPU(1)
	r.RequireMem(t.Set(k, v))
}

var errTableIndexIsNil = errors.New("table index is nil")
var errTableIndexIsNaN = errors.New("table index is NaN")

// SetTableCheck sets k => v in table T if possible, returning an error if k is
// nil or NaN.
func (r *Runtime) SetTableCheck(t *Table, k, v Value) error {
	if k.IsNil() {
		return errTableIndexIsNil
	}
	if k.IsNaN() {
		return errTableIndexIsNaN
	}
	r.SetTable(t, k, v)
	return nil
}

func (r *Runtime) metaGetS(v Value, k string) Value {
	meta := r.RawMetatable(v)
	return RawGet(meta, StringValue(k))
}<|MERGE_RESOLUTION|>--- conflicted
+++ resolved
@@ -11,18 +11,6 @@
 // A Runtime is a Lua runtime.  It contains all the global state of the runtime
 // (in particular a reference to the global environment and the main thread).
 type Runtime struct {
-<<<<<<< HEAD
-	globalEnv  *Table
-	stringMeta *Table
-	numberMeta *Table
-	boolMeta   *Table
-	nilMeta    *Table
-	Stdout     io.Writer
-	mainThread *Thread
-	gcThread   *Thread
-	registry   *Table
-	warner     Warner
-=======
 	globalEnv *Table // The global table
 
 	stringMeta *Table // Metatable for all string values
@@ -32,10 +20,10 @@
 
 	Stdout     io.Writer // This is useful for testing / repls
 	mainThread *Thread   // An initialised Runtimes comes with this thread
+	gcThread   *Thread   // Thread for running Lua finalizers
 	registry   *Table    // The registry table can store data global to the runtime
 
 	warner Warner // Lua 5.4 introduces a warning system, implemented by this
->>>>>>> 61e26a88
 
 	// This has an almost empty implementation when the noquotas build tag is
 	// set.  It should allow the compiler to compile away almost all runtime
