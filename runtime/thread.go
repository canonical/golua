package runtime

import (
	"sync"
	"unsafe"
)

// ThreadStatus is the type of a thread status
type ThreadStatus uint

// Available statuses for threads.
const (
	ThreadOK        ThreadStatus = 0 // Running thread
	ThreadSuspended ThreadStatus = 1 // Thread has yielded and is waiting to be resumed
	ThreadDead      ThreadStatus = 3 // Thread has finished and cannot be resumed
)

<<<<<<< HEAD
// Data passed between Threads via their resume channel (Thread.resumeCh).
//
// Supported types for exception are ContextTerminationError (which means
// execution has run out of resources) and threadClose (which means the thread
// should be closed without resuming execution, new in Lua 5.4 via the
// coroutine.close() function).  Other types will cause a panic.
=======
// The depth of GoFunction calls in one thread is limited by this number in
// order to avoid irrecoverable Go stack overflows.
const maxGoFunctionCallDepth = 1000

>>>>>>> f65d29c4
type valuesError struct {
	args      []Value     // arguments ot yield or resume
	err       *Error      // execution error
	exception interface{} // used when the thread should be closed right away
}

// A Thread is a lua thread.
//
// The mutex guarantees that if status == ThreadRunning, then caller
// is not nil.
//
type Thread struct {
	*Runtime
	mux         sync.Mutex
	status      ThreadStatus
	currentCont Cont
	resumeCh    chan valuesError
	caller      *Thread

	// Depth of GoFunction calls in the thread.  This should not exceed
	// maxGoFunctionCallDepth.  The aim is to avoid Go stack overflows that
	// cannot be recovered from (note that this does not limit recursion for Lua
	// functions).
	goFunctionCallDepth int

	DebugHooks
}

// NewThread creates a new thread out of a Runtime.  Its initial
// status is suspended.  Call Resume to run it.
func NewThread(r *Runtime) *Thread {
	r.RequireSize(unsafe.Sizeof(Thread{}) + 100) // 100 is my guess at the size of a channel
	return &Thread{
		resumeCh: make(chan valuesError),
		status:   ThreadSuspended,
		Runtime:  r,
	}
}

// CurrentCont returns the continuation currently running (or suspended) in the
// thread.
func (t *Thread) CurrentCont() Cont {
	return t.currentCont
}

// IsMain returns true if the thread is the runtime's main thread.
func (t *Thread) IsMain() bool {
	return t.caller == nil
}

const maxErrorsInMessageHandler = 10

var errErrorInMessageHandler = StringValue("error in error handling")

// RunContinuation runs the continuation c in the thread. It keeps running until
// the next continuation is nil or an error occurs, in which case it returns the
// error.
func (t *Thread) RunContinuation(c Cont) (err *Error) {
	var next Cont
	var errContCount = 0
	_ = t.triggerCall(t, c)
	for c != nil {
		t.currentCont = c
		next, err = c.RunInThread(t)
		if err != nil {
			if err.Handled() {
				// Now we can do cleanup, cleanup should always return handled
				// errors (fingers crossed).
				for c != nil {
					err = c.Cleanup(t, err)
					c = c.Next()
				}
				return err
			}
			err.AddContext(c, -1)
			errContCount++
			if t.messageHandler != nil {
				if errContCount > maxErrorsInMessageHandler {
					return newHandledError(errErrorInMessageHandler)
				}
				next = t.messageHandler.Continuation(t.Runtime, newMessageHandlerCont(c))
				next.Push(t.Runtime, err.Value())
			} else {
				next = newMessageHandlerCont(c)
				next.Push(t.Runtime, err.Value())
			}
		}
		c = next
	}
	return
}

// This is to be able to close a suspended coroutine without completing it, but
// still allow cleaning up the to-be-closed variables.  If this is put on the
// resume channel of a running thread, yield will cause a panic in the goroutine
// and that will be caught in the defer() clause below.
type threadClose struct{}

// Start starts the thread in a goroutine, giving it the callable c to run.  the
// t.Resume() method needs to be called to provide arguments to the callable.
func (t *Thread) Start(c Callable) {
	t.RequireBytes(2 << 10) // A goroutine starts off with 2k stack
	go func() {
		var (
			args []Value
			err  *Error
		)
		// If there was a panic due to an exceeded quota, we need to end the
		// thread and propagate that panic to the calling thread
		defer func() {
			r := recover()
			if r != nil {
				switch r.(type) {
				case ContextTerminationError:
				case threadClose:
					// This means we want to close the coroutine, so no panic!
					r = nil
				default:
					panic(r)
				}
			}
			t.end(args, err, r)
		}()
		args, err = t.getResumeValues()
		if err == nil {
			next := NewTerminationWith(t.CurrentCont(), 0, true)
			err = t.call(c, args, next)
			args = next.Etc()
		}
	}()
}

// Status returns the status of a thread (suspended, running or dead).
func (t *Thread) Status() ThreadStatus {
	return t.status
}

// Resume execution of a suspended thread.  Its status switches to
// running while its caller's status switches to suspended.
func (t *Thread) Resume(caller *Thread, args []Value) ([]Value, *Error) {
	t.mux.Lock()
	if t.status != ThreadSuspended {
		t.mux.Unlock()
		switch t.status {
		case ThreadDead:
			return nil, NewErrorS("cannot resume dead thread")
		default:
			return nil, NewErrorS("cannot resume running thread")
		}
	}
	caller.mux.Lock()
	if caller.status != ThreadOK {
		panic("Caller of thread to resume is not running")
	}
	t.caller = caller
	t.status = ThreadOK
	t.mux.Unlock()
	caller.mux.Unlock()
	t.sendResumeValues(args, nil, nil)
	return caller.getResumeValues()
}

// Resume execution of a suspended thread.  Its status switches to
// running while its caller's status switches to suspended.
func (t *Thread) Close(caller *Thread) *Error {
	t.mux.Lock()
	if t.status != ThreadSuspended {
		t.mux.Unlock()
		switch t.status {
		case ThreadDead:
			return NewErrorS("cannot close dead thread")
		default:
			return NewErrorS("cannot close running thread")
		}
	}
	caller.mux.Lock()
	if caller.status != ThreadOK {
		panic("Caller of thread to close is not running")
	}
	t.caller = caller
	t.status = ThreadOK
	t.mux.Unlock()
	caller.mux.Unlock()
	t.sendResumeValues(nil, nil, threadClose{})
	_, err := caller.getResumeValues()
	return err
}

// Yield to the caller thread.  The yielding thread's status switches
// to suspended while the caller's status switches back to running.
func (t *Thread) Yield(args []Value) ([]Value, *Error) {
	t.mux.Lock()
	if t.status != ThreadOK {
		panic("Thread to yield is not running")
	}
	caller := t.caller
	if caller == nil {
		t.mux.Unlock()
		return nil, NewErrorS("cannot yield from main thread")
	}
	caller.mux.Lock()
	if caller.status != ThreadOK {
		panic("Caller of thread to yield is not OK")
	}
	t.status = ThreadSuspended
	t.caller = nil
	t.mux.Unlock()
	caller.mux.Unlock()
	caller.sendResumeValues(args, nil, nil)
	return t.getResumeValues()
}

func (t *Thread) end(args []Value, err *Error, exception interface{}) {
	caller := t.caller
	t.mux.Lock()
	caller.mux.Lock()
	defer t.mux.Unlock()
	defer caller.mux.Unlock()
	switch {
	case t.status != ThreadOK:
		panic("Called Thread.end on a non-running thread")
	case caller.status != ThreadOK:
		panic("Caller thread of ending thread is not OK")
	}
	close(t.resumeCh)
	t.status = ThreadDead
	t.caller = nil
	for c := t.CurrentCont(); c != nil; c = c.Next() {
		err = c.Cleanup(caller, err)
	}
	caller.sendResumeValues(args, err, exception)
	t.ReleaseBytes(2 << 10) // The goroutine will terminate after this
}

func (t *Thread) call(c Callable, args []Value, next Cont) *Error {
	cont := t.ContWithArgs(c, args, next)
	return t.RunContinuation(cont)
}

func (t *Thread) getResumeValues() ([]Value, *Error) {
	res := <-t.resumeCh
	if res.exception != nil {
		panic(res.exception)
	}
	return res.args, res.err
}

func (t *Thread) sendResumeValues(args []Value, err *Error, exception interface{}) {
	t.resumeCh <- valuesError{args: args, err: err, exception: exception}
}

type messageHandlerCont struct {
	c    Cont
	err  Value
	done bool
}

func newMessageHandlerCont(c Cont) *messageHandlerCont {
	return &messageHandlerCont{c: c}
}

var _ Cont = (*messageHandlerCont)(nil)

func (c *messageHandlerCont) DebugInfo() *DebugInfo {
	return c.c.DebugInfo()
}

func (c *messageHandlerCont) Next() Cont {
	return c.c.Next()
}

func (c *messageHandlerCont) Parent() Cont {
	return c.Next()
}

func (c *messageHandlerCont) Push(r *Runtime, v Value) {
	if !c.done {
		c.done = true
		c.err = v
	}
}

func (c *messageHandlerCont) PushEtc(r *Runtime, etc []Value) {
	if c.done || len(etc) == 0 {
		return
	}
	c.Push(r, etc[0])
}

func (c *messageHandlerCont) RunInThread(t *Thread) (Cont, *Error) {
	return nil, newHandledError(c.err)
}

func (c *messageHandlerCont) Cleanup(t *Thread, err *Error) *Error {
	return err
}<|MERGE_RESOLUTION|>--- conflicted
+++ resolved
@@ -15,19 +15,16 @@
 	ThreadDead      ThreadStatus = 3 // Thread has finished and cannot be resumed
 )
 
-<<<<<<< HEAD
+// The depth of GoFunction calls in one thread is limited by this number in
+// order to avoid irrecoverable Go stack overflows.
+const maxGoFunctionCallDepth = 1000
+
 // Data passed between Threads via their resume channel (Thread.resumeCh).
 //
 // Supported types for exception are ContextTerminationError (which means
 // execution has run out of resources) and threadClose (which means the thread
 // should be closed without resuming execution, new in Lua 5.4 via the
 // coroutine.close() function).  Other types will cause a panic.
-=======
-// The depth of GoFunction calls in one thread is limited by this number in
-// order to avoid irrecoverable Go stack overflows.
-const maxGoFunctionCallDepth = 1000
-
->>>>>>> f65d29c4
 type valuesError struct {
 	args      []Value     // arguments ot yield or resume
 	err       *Error      // execution error
