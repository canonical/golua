package runtime

import "unsafe"

// GoCont implements Cont for functions written in Go.
type GoCont struct {
	*GoFunction
	next  Cont
	args  []Value
	etc   *[]Value
	nArgs int
}

var _ Cont = (*GoCont)(nil)

// NewGoCont returns a new pointer to GoCont for the given GoFunction and Cont.
func NewGoCont(t *Thread, f *GoFunction, next Cont) *GoCont {
	var args []Value
	var etc *[]Value
	if f.nArgs > 0 {
		t.RequireArrSize(unsafe.Sizeof(Value{}), f.nArgs)
		args = t.argsPool.get(f.nArgs)
	}
	if f.hasEtc {
		etc = new([]Value)
	}
	t.RequireSize(unsafe.Sizeof(GoCont{}))
	cont := t.goContPool.get()
	*cont = GoCont{
		GoFunction: f,
		args:       args,
		etc:        etc,
		next:       next,
	}
	return cont
}

// Push implements Cont.Push.
func (c *GoCont) Push(r *Runtime, v Value) {
	if c.nArgs < len(c.args) {
		c.args[c.nArgs] = v
		c.nArgs++
	} else if c.etc != nil {
		r.RequireSize(unsafe.Sizeof(Value{}))
		*c.etc = append(*c.etc, v)
	}
}

// PushingNext is convenient when implementing go functions.  It pushes the
// given values to c.Next() and returns it.
func (c *GoCont) PushingNext(r *Runtime, vals ...Value) Cont {
	next := c.Next()
	next.PushEtc(r, vals)
	return next
}

// PushingNext1 is convenient when implementing go functions.  It pushes the
// given value to c.Next() and returns it.
func (c *GoCont) PushingNext1(r *Runtime, val Value) Cont {
	next := c.Next()
	next.Push(r, val)
	return next
}

// PushEtc pushes a slice of values to the continutation. TODO: find why this is
// not used.
func (c *GoCont) PushEtc(r *Runtime, etc []Value) {
	if c.nArgs < len(c.args) {
		for i, v := range etc {
			c.args[c.nArgs] = v
			c.nArgs++
			if c.nArgs == len(c.args) {
				etc = etc[i+1:]
				goto FillEtc
			}
		}
		return
	}
FillEtc:
	if c.etc == nil {
		return
	}
	r.RequireArrSize(unsafe.Sizeof(Value{}), len(etc))
	*c.etc = append(*c.etc, etc...)
}

// RunInThread implements Cont.RunInThread
func (c *GoCont) RunInThread(t *Thread) (next Cont, err *Error) {
	if err := t.CheckRequiredFlags(c.safetyFlags); err != nil {
		return nil, err
	}
	t.RequireCPU(1) // TODO: an appropriate amount

	t.goFunctionCallDepth++
	defer func() { t.goFunctionCallDepth-- }()

	if t.goFunctionCallDepth > maxGoFunctionCallDepth {
<<<<<<< HEAD
		return nil, NewErrorS("Go stack overflow")
=======
		return nil, NewErrorS("stack overflow")
>>>>>>> eefb40dc
	}
	next, err = c.f(t, c)
	_ = t.triggerReturn(t, c)

	if err != nil {
		// If there is an error, c is still potentially needed for error
		// handling, so do not return it to the pool.  It will get GCed when no
		// longer referenced, so it's OK.
		return
	}
	if c.args != nil {
		t.ReleaseArrSize(unsafe.Sizeof(Value{}), c.nArgs)
		t.argsPool.release(c.args)
	}
	t.ReleaseSize(unsafe.Sizeof(GoCont{}))
	t.goContPool.release(c)
	return
}

// Next implements Cont.Next.
func (c *GoCont) Next() Cont {
	return c.next
}

func (c *GoCont) Parent() Cont {
	return c.next
}

// DebugInfo implements Cont.DebugInfo.
func (c *GoCont) DebugInfo() *DebugInfo {
	name := c.name
	if name == "" {
		name = "<go function>"
	}
	return &DebugInfo{
		Source:      "[Go]",
		CurrentLine: 0,
		Name:        name,
	}
}

// NArgs returns the number of args pushed to the continuation.
func (c *GoCont) NArgs() int {
	return c.nArgs
}

// Arg returns the n-th arg of the continuation.  It doesn't do any range check!
func (c *GoCont) Arg(n int) Value {
	return c.args[n]
}

// Args returns the slice of args pushed to the continuation.
func (c *GoCont) Args() []Value {
	return c.args[:c.nArgs]
}

// Etc returns the etc args pushed to the continuation they exist.
func (c *GoCont) Etc() []Value {
	if c.etc == nil {
		return nil
	}
	return *c.etc
}

// Check1Arg returns a non-nil *Error if the continuation doesn't have at least
// one arg.
func (c *GoCont) Check1Arg() *Error {
	if c.nArgs == 0 {
		return NewErrorS("bad argument #1 (value needed)")
	}
	return nil
}

// CheckNArgs returns a non-nil *Error if the continuation doesn't have at least
// n args.
func (c *GoCont) CheckNArgs(n int) *Error {
	if c.nArgs < n {
		return NewErrorF("%d arguments needed", n)
	}
	return nil
}

// StringArg returns the n-th argument as a string if possible, otherwise a
// non-nil *Error.  No range check!
func (c *GoCont) StringArg(n int) (string, *Error) {
	s, ok := c.Arg(n).TryString()
	if !ok {
		return "", NewErrorF("#%d must be a string", n+1)
	}
	return s, nil
}

// BoolArg returns the n-th argument as a string if possible, otherwise a
// non-nil *Error.  No range check!
func (c *GoCont) BoolArg(n int) (bool, *Error) {
	arg := c.Arg(n)
	if arg.IsNil() {
		return false, nil
	}
	b, ok := arg.TryBool()
	if !ok {
		return false, NewErrorF("#%d must be a boolean", n+1)
	}
	return b, nil
}

// CallableArg returns the n-th argument as a callable if possible, otherwise a
// non-nil *Error.  No range check!
func (c *GoCont) CallableArg(n int) (Callable, *Error) {
	f, ok := c.Arg(n).TryCallable()
	if !ok {
		return nil, NewErrorF("#%d must be a callable", n+1)
	}
	return f, nil
}

// ClosureArg returns the n-th argument as a closure if possible, otherwise a
// non-nil *Error.  No range check!
func (c *GoCont) ClosureArg(n int) (*Closure, *Error) {
	f, ok := c.Arg(n).TryClosure()
	if !ok {
		return nil, NewErrorF("#%d must be a lua function", n+1)
	}
	return f, nil
}

// ThreadArg returns the n-th argument as a thread if possible, otherwise a
// non-nil *Error.  No range check!
func (c *GoCont) ThreadArg(n int) (*Thread, *Error) {
	t, ok := c.Arg(n).TryThread()
	if !ok {
		return nil, NewErrorF("#%d must be a thread", n+1)
	}
	return t, nil
}

// IntArg returns the n-th argument as an Int if possible, otherwise a
// non-nil *Error.  No range check!
func (c *GoCont) IntArg(n int) (int64, *Error) {
	i, ok := ToInt(c.Arg(n))
	if !ok {
		return 0, NewErrorF("#%d must be an integer", n+1)
	}
	return i, nil
}

// FloatArg returns the n-th argument as a Float if possible, otherwise a
// non-nil *Error.  No range check!
func (c *GoCont) FloatArg(n int) (float64, *Error) {
	x, ok := ToFloat(c.Arg(n))
	if !ok {
		return 0, NewErrorF("#%d must be a number", n+1)
	}
	return x, nil
}

// TableArg returns the n-th argument as a table if possible, otherwise a
// non-nil *Error.  No range check!
func (c *GoCont) TableArg(n int) (*Table, *Error) {
	t, ok := c.Arg(n).TryTable()
	if !ok {
		return nil, NewErrorF("#%d must be a table", n+1)
	}
	return t, nil
}

// UserDataArg returns the n-th argument as a UserData if possible, otherwise a
// non-nil *Error.  No range check!
func (c *GoCont) UserDataArg(n int) (*UserData, *Error) {
	t, ok := c.Arg(n).TryUserData()
	if !ok {
		return nil, NewErrorF("#%d must be userdata", n+1)
	}
	return t, nil
}<|MERGE_RESOLUTION|>--- conflicted
+++ resolved
@@ -95,11 +95,7 @@
 	defer func() { t.goFunctionCallDepth-- }()
 
 	if t.goFunctionCallDepth > maxGoFunctionCallDepth {
-<<<<<<< HEAD
-		return nil, NewErrorS("Go stack overflow")
-=======
 		return nil, NewErrorS("stack overflow")
->>>>>>> eefb40dc
 	}
 	next, err = c.f(t, c)
 	_ = t.triggerReturn(t, c)
