--- conflicted
+++ resolved
@@ -17,8 +17,7 @@
     ::cont::
   until xuxu < x
 ]]))
-<<<<<<< HEAD
---> ~nil\t.*undefined label 'cont'
+--> ~nil\t.*no visible label 'cont'
 
 -- (bugfix) A return statement prevents back labels
 print(load[[
@@ -27,9 +26,6 @@
   ::L:: return a
 ]])
 --> ~nil\t.*undefined label 'L'
-=======
---> ~nil\t.*no visible label 'cont'
->>>>>>> 4bb09ee4
 
 -- Lua 5.4 forbids shadowing labels
 
@@ -39,11 +35,7 @@
   ::label::
   print"bye"
 ]])
-<<<<<<< HEAD
---> ~nil\t.*label 'label' already defined
-=======
 --> ~nil\t.*label 'label' already defined at line 1
->>>>>>> 4bb09ee4
 
 print(load[[
   ::foo::
@@ -52,11 +44,7 @@
     goto foo
   end
 ]])
-<<<<<<< HEAD
---> ~nil\t.*label 'foo' already defined
-=======
 --> ~nil\t.*label 'foo' already defined at line 1
->>>>>>> 4bb09ee4
 
 -- It's OK to reuse a label name that was defined outside the current function
 -- scope.
