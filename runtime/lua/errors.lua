--- conflicted
+++ resolved
@@ -6,8 +6,4 @@
  for i=1,'a' do 
  print(i) 
 end
-<<<<<<< HEAD
---> =!!! runtime: error: luatest:6: expected numeric value
-=======
---> ~!!! runtime: error: luatest:\d+: 'for' limit: expected number, got string
->>>>>>> 0f236721
+--> ~!!! runtime: error: luatest:\d+: 'for' limit: expected number, got string