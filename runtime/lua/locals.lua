--
-- const tests
--

local function test(src)
    local res, err = load(src)
    if res ~= nil then
        print(pcall(res))
    else
        print(false, err)
    end
end

test[[
    local foo <const> = 25
    return foo
]]
--> =true	25

test[[
    local foo <const> = "hello"
    foo = "bye"
]]
--> ~false\t.*attempt to reassign constant variable 'foo'

test[[
    local foo <const> = 25
    local foo = foo + 2
    return foo
]]
--> =true	27

test[[
    local foo, bar <const> = 25, 32
    do
        local bar
        bar = 72
    end
    foo = foo + 2
    bar = bar - 1
    return foo + bar
]]
--> ~false\t.*attempt to reassign constant variable 'bar'

test[[
    local x <const> = 2
    local function foo()
        x = 3
        return x
    end
    return foo()
]]
--> ~false\t.*attempt to reassign constant variable 'x'

--
-- to-be-closed tests
--

test[[
    local x <close> = nil
    x = 3
]]
--> ~false\t.*attempt to reassign constant variable 'x'

test[[
    local x <close> = 1
]]
--> ~false\t.*to be closed value missing a __close metamethod

function make(msg, err)
    t = {}
    setmetatable(t, {__close = function (x, e) 
        if e ~= nil then
            print(msg, e)
        else
            print(msg)
        end
        if err ~= nil then 
            error(err)
        end
    end})
    return t
end

do
    local x <close> = make("x")
    print("a")
end
print("b")
--> =a
--> =x
--> =b

do
    local x <close> = make("x")
    local y <close> = make("y")
end
--> =y
--> =x

do
    local x <close>, y <close> = make("aa"), make("bb")
end
--> =bb
--> =aa

-- errors in close metamethods.  If a one produces an error, it looks like the
-- next one is fed that error.
pcall(function()
    local x <close> = make("x")
    local y <close> = make("y", "YY")
    local z <close> = make("z")
    local t <close> = make("t", "TT")
    error("ERROR")
end)
--> ~t\t.*ERROR
--> ~z\t.*TT
--> ~y\t.*TT
--> ~x\t.*YY

-- A function to test to-be-closed variables
local s
function mk(a)
    t = {}
    s = s .. '+' .. a
    setmetatable(t, {__close = function () s = s .. '-' .. a end})
    return t
end

-- How it works
do
    s = "start"
    local v <close> = mk("bob")
    print(s)
    --> =start+bob
end
print(s)
--> =start+bob-bob

do
    s = "start"
    local function f()
        local a <close> = mk("a")
        for i = 1, 3 do
            local b <close> = mk("b"..i)
        end
        do
            local c <close> = mk("c")
            do
                local d <close> = mk("d")
                return
            end
        end
    end
    f()
    print(s)
    --> =start+a+b1-b1+b2-b2+b3-b3+c+d-d-c-a
end

do
    s = "start"
    local function f(n)
        local x <close> = mk("x"..n)
        if n > 0 then
            f(n - 1)
        else
            error("stop")
        end
    end
    print(pcall(f, 3))
    --> ~false\t.*: stop
    print(s)
    --> =start+x3+x2+x1+x0-x0-x1-x2-x3
end

-- Tail calls are disabled when there are pending to-be-closed variables.
do
    s = "start"
    local function g()
        local y <close> = mk("y")
    end
    local function f()
        local x <close> = mk("x")
        return g() -- This isn't a tail call
    end
    f()
    print(s)
    --> =start+x+y-y-x
    -- x is closed after y, showing that g() wasn't a tail-call.
<<<<<<< HEAD
end

do
    print(pcall(function()
        local x <close> = {}
        print"we don't get to here"
    end))
    --> ~false\t.*missing a __close metamethod
end

-- close actions are run before return debug hooks.  The test below shows that
-- because 'myfunction' is output.
do
    local function myfunction()
        local function close()
            debug.sethook(function()
                print(debug.getinfo(2).name)
            end, "r")
        end
        local t = {}
        setmetatable(t, {__close=close})
        local x <close> = t
    end
    myfunction()
    --> =sethook
    --> =close
    --> =myfunction
    debug.sethook()
=======
>>>>>>> b686ecb2
end<|MERGE_RESOLUTION|>--- conflicted
+++ resolved
@@ -173,6 +173,26 @@
     --> =start+x3+x2+x1+x0-x0-x1-x2-x3
 end
 
+-- close actions are run before return debug hooks.  The test below shows that
+-- because 'myfunction' is output.
+do
+    local function myfunction()
+        local function close()
+            debug.sethook(function()
+                print(debug.getinfo(2).name)
+            end, "r")
+        end
+        local t = {}
+        setmetatable(t, {__close=close})
+        local x <close> = t
+    end
+    myfunction()
+    --> =sethook
+    --> =close
+    --> =myfunction
+    debug.sethook()
+end
+
 -- Tail calls are disabled when there are pending to-be-closed variables.
 do
     s = "start"
@@ -187,7 +207,6 @@
     print(s)
     --> =start+x+y-y-x
     -- x is closed after y, showing that g() wasn't a tail-call.
-<<<<<<< HEAD
 end
 
 do
@@ -196,26 +215,4 @@
         print"we don't get to here"
     end))
     --> ~false\t.*missing a __close metamethod
-end
-
--- close actions are run before return debug hooks.  The test below shows that
--- because 'myfunction' is output.
-do
-    local function myfunction()
-        local function close()
-            debug.sethook(function()
-                print(debug.getinfo(2).name)
-            end, "r")
-        end
-        local t = {}
-        setmetatable(t, {__close=close})
-        local x <close> = t
-    end
-    myfunction()
-    --> =sethook
-    --> =close
-    --> =myfunction
-    debug.sethook()
-=======
->>>>>>> b686ecb2
 end