--- conflicted
+++ resolved
@@ -140,7 +140,12 @@
     err("ABC", 2, {})
     --> ~must be an integer
 
-<<<<<<< HEAD
+    err("abc", 0, 2)
+    --> ~out of range
+
+    err("abc", 1, 4)
+    --> ~out of range
+
     -- lax mode (Lua 5.4)
 
     err("sdfjl", 2, 4, "true")
@@ -148,13 +153,6 @@
 
     print(utf8.len("\u{200000}\u{3FFFFFF}\u{4000000}\u{7FFFFFFF}", 1, -1, true))
     --> =4
-=======
-    err("abc", 0, 2)
-    --> ~out of range
-
-    err("abc", 1, 4)
-    --> ~out of range
->>>>>>> 5399e290
 end
 
 do
