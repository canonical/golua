local function errtest(f)
    return function(...)
        local ok, err = pcall(f, ...)
        if ok then
            print"OK"
        else
            print(err)
        end
    end
end

do
    print(utf8.char(65, 66, 67))
    --> =ABC

    print(utf8.char(0x0394, 0x1000))
    --> =Δက

    print(utf8.char(0x65e5, 0x672c, 0x8a92))
    --> =日本誒

    print(pcall(utf8.char, 65, "hello", 100))
    --> ~false	.*should be an integer


    print(pcall(utf8.char, -1, "hello", 100))
    --> ~false	.*out of range

    -- Encoding is lax since Lua 5.4

    print(pcall(utf8.char, 0x7fffffff, "hello", 100))
    --> ~false	.*should be an integer

    print(pcall(utf8.char, 0x80000000, "hello", 100))
    --> ~false	.*out of range
    
end

do
    for p, c in utf8.codes("ABéC") do
        print(p, c)
    end
    --> =1	65
    --> =2	66
    --> =3	233
    --> =5	67

    print(pcall(utf8.codes))
    --> ~false	.*value needed

    print(pcall(utf8.codes, 123))
    --> ~false	.*must be a string

    local iter = utf8.codes("A\xff")
    print(iter())
    --> =1	65

    print(pcall(iter))
    --> ~false	.*invalid UTF-8 code

    -- lax mode (Lua 5.4)
    for p, c in utf8.codes("\u{200000}\u{3FFFFFF}\u{4000000}\u{7FFFFFFF}", true) do
        print(p, string.format("%x", c))
    end
    --> =1	200000
    --> =6	3ffffff
    --> =11	4000000
    --> =17	7fffffff

    print(pcall(utf8.codes, "abc", "123"))
    --> ~false\t.*must be a boolean
end

do
    print(utf8.codepoint("ABC"))
    --> =65

    print(utf8.codepoint("ABC", 2))
    --> =66

    print(utf8.codepoint("日本誒", 1, -1))
    --> =26085	26412	35474

    local err = errtest(utf8.codepoint)

    err()
    --> ~value needed

    err({})
    --> ~must be a string

    err("ABC", false)
    --> ~must be an integer

    err("ABC", 1, {})
    --> ~must be an integer

    err("XYZ", -5, 3)
    --> ~out of range

    err("XYZ", 1, 10)
    --> ~out of range

    err("ab\xff", 3)
    --> ~invalid UTF-8 code

    -- Check "non-strict" unicode (Lua 5.4)
    print(pcall(utf8.codepoint, "\u{7FFFFFFF}"))
    --> ~false\t.*invalid UTF-8 code

    print(utf8.codepoint("\u{7FFFFFFF}", 1, 1, true) == 0x7FFFFFFF)
    --> =true
end

do
    print(utf8.len("ABC"))
    --> =3

    print(utf8.len("abcdef", 3))
    --> =4

    print(utf8.len("123456", 2, 4))
    --> =3

    print(utf8.len("日本誒"))
    --> =3

    print(utf8.len("日本誒", 2))
    --> =nil	2

    print(utf8.len("abcd", 5))
    --> =0

    local err = errtest(utf8.len)

    err()
    --> ~value needed

    err(123)
    --> ~must be a string

    err("ABC", {})
    --> ~must be an integer

    err("ABC", 2, {})
    --> ~must be an integer

<<<<<<< HEAD
    -- lax mode (Lua 5.4)

    err("sdfjl", 2, 4, "true")
    --> ~must be a boolean

    print(utf8.len("\u{200000}\u{3FFFFFF}\u{4000000}\u{7FFFFFFF}", 1, -1, true))
    --> =4
=======
    err("abc", 0, 2)
    --> ~out of range

    err("abc", 1, 4)
    --> ~out of range
>>>>>>> de8f01a9
end

do
    local s = "abé日本誒"
    local function test(...)
        local ok, offset = pcall(utf8.offset, s, ...)
        if ok then
            print(offset)
        else
            print("ERROR")
        end
    end

    test(1)
    --> =1

    test(2, 3)
    --> =5

    test(5)
    --> =8

    test(1, 4)
    --> =ERROR

    test(10)
    --> =nil
    
    test(0, 4)
    --> =3

    test(0, 7)
    --> =5

    test(-2)
    --> =8

    test(-3, 8)
    --> =2

    test(-10)
    --> =nil

    test(-1, 7)
    --> =ERROR

    local err = errtest(utf8.offset)

    err()
    --> ~2 arguments needed

    err("ABC")
    --> ~2 arguments needed

    err({}, 1)
    --> ~must be a string

    err("ABC", "X")
    --> ~must be an integer

    err("BAC", 1, "Y")
    --> ~must be an integer

    err("ABC", 2, -4)
    --> ~out of range

    err("ABC", 2, 5)
    --> ~out of range

end<|MERGE_RESOLUTION|>--- conflicted
+++ resolved
@@ -145,7 +145,12 @@
     err("ABC", 2, {})
     --> ~must be an integer
 
-<<<<<<< HEAD
+    err("abc", 0, 2)
+    --> ~out of range
+
+    err("abc", 1, 4)
+    --> ~out of range
+
     -- lax mode (Lua 5.4)
 
     err("sdfjl", 2, 4, "true")
@@ -153,13 +158,7 @@
 
     print(utf8.len("\u{200000}\u{3FFFFFF}\u{4000000}\u{7FFFFFFF}", 1, -1, true))
     --> =4
-=======
-    err("abc", 0, 2)
-    --> ~out of range
-
-    err("abc", 1, 4)
-    --> ~out of range
->>>>>>> de8f01a9
+
 end
 
 do
