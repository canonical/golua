--- conflicted
+++ resolved
@@ -68,15 +68,9 @@
 	if r.Stdout == nil {
 		r.Stdout = stdoutFile.writer
 	}
-<<<<<<< HEAD
-	stdin := r.NewUserDataValue(NewFile(os.Stdin, stdinOpts), meta)
+	stdin := r.NewUserDataValue(stdinFile, meta)
 	stdout := r.NewUserDataValue(stdoutFile, meta)
 	stderr := r.NewUserDataValue(stderrFile, meta) // I''m guessing, don't buffer stderr?
-=======
-	stdin := newFileUserData(stdinFile, meta)
-	stdout := newFileUserData(stdoutFile, meta)
-	stderr := newFileUserData(stderrFile, meta) // I''m guessing, don't buffer stderr?
->>>>>>> 61e26a88
 
 	r.SetRegistry(ioKey, rt.AsValue(&ioData{
 		defaultOutput: stdout.AsUserData(),
