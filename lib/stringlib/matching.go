--- conflicted
+++ resolved
@@ -340,14 +340,6 @@
 		}
 		allowEmpty = start >= end
 		if allowEmpty {
-<<<<<<< HEAD
-			// if start < len(s) {
-			// 	t.RequireBytes(1)
-			// 	_ = sb.WriteByte(s[start])
-			// 	sj += 1
-			// }
-=======
->>>>>>> b584d99f
 			si = start + 1
 		} else {
 			si = end
